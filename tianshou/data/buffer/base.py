--- conflicted
+++ resolved
@@ -28,11 +28,7 @@
         when using frame-stack sampling method. Default to False.
     """
 
-<<<<<<< HEAD
-    _reserved_keys = ("obs", "act", "rew", "done", "obs_next", "info", "policy", "ensemble_mask")
-=======
-    _reserved_keys = ("obs", "act", "rew", "done", "obs_next", "info", "policy", "target_noise")
->>>>>>> 426c7c6d
+    _reserved_keys = ("obs", "act", "rew", "done", "obs_next", "info", "policy", "target_noise", "ensemble_mask")
 
     def __init__(
         self,
@@ -351,9 +347,6 @@
             obs_next=obs_next,
             info=self.get(indices, "info", Batch()),
             policy=self.get(indices, "policy", Batch()),
-<<<<<<< HEAD
             ensemble_mask=self.get(indices, "ensemble_mask", Batch()),
-=======
             target_noise=self.get(indices, "target_noise", Batch()),
->>>>>>> 426c7c6d
         )