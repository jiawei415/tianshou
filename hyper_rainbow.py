--- conflicted
+++ resolved
@@ -104,7 +104,7 @@
     parser.add_argument('--policy-path', type=str, default='')
     parser.add_argument('--device', type=str, default='cuda' if torch.cuda.is_available() else 'cpu')
     parser.add_argument("--save-interval", type=int, default=4)
-    parser.add_argument('--config', type=str, default="{'hidden_sizes':[512,512],'ensemble_num':4,}",
+    parser.add_argument('--config', type=str, default="{'hidden_sizes':[64,64],'ensemble_num':0,'noise_dim':2,'prior_std':0,}",
                         help="game config eg., {'seed':2021,'size':20,'hidden_sizes':[512,512],'ensemble_num':4,'noise_dim':2,'prior_std':2,'hyper_reg_coef':0.01,}")
     args = parser.parse_known_args()[0]
     return args
@@ -136,30 +136,15 @@
     test_envs.seed(args.seed)
 
     # model
-<<<<<<< HEAD
-    last_linear_params = {
-        "device": args.device,
-        "prior_std": args.prior_std,
-        "batch_noise": args.batch_noise,
-    }
-    def last_linear(x, y):
-        if args.noise_dim:
-            last_linear_params.update({"noise_dim": args.noise_dim,})
-            return NewHyperLinear(x, y, **last_linear_params)
-        else:
-            last_linear_params.update({"noisy_std": args.noisy_std,})
-            return NewNoisyLinear(x, y, **last_linear_params)
-=======
     def last_linear(x, y, device):
         if args.ensemble_num:
             return EnsembleLinear(x, y, device, ensemble_num=args.ensemble_num, ensemble_sizes=args.ensemble_sizes, prior_std=args.prior_std)
         elif args.noise_dim:
-            return NewHyperLinear(x, y, device, noise_dim=args.noise_dim, prior_std=args.prior_std)
+            return NewHyperLinear(x, y, device, noise_dim=args.noise_dim, prior_std=args.prior_std, batch_noise=args.batch_noise)
         elif args.noisy_std:
-            return NewNoisyLinear(x, y, device, noisy_std=args.noisy_std, prior_std=args.prior_std)
+            return NewNoisyLinear(x, y, device, noisy_std=args.noisy_std, prior_std=args.prior_std, batch_noise=args.batch_noise)
         else:
             NotImplementedError
->>>>>>> df14162d
 
     model_params = {
         "state_shape": args.state_shape,
@@ -195,15 +180,6 @@
         "discount_factor": args.gamma,
         "estimation_step": args.n_step,
         "target_update_freq": args.target_update_freq,
-<<<<<<< HEAD
-        "noise_std": args.noise_std,
-        "noise_dim": args.noise_dim,
-        "hyper_reg_coef": hyper_reg_coef,
-        "sample_per_step": args.sample_per_step,
-        "same_noise_update": args.same_noise_update,
-        "batch_noise": args.batch_noise,
-=======
->>>>>>> df14162d
         "reward_normalization": args.norm_ret,
     }
     if args.ensemble_num:
