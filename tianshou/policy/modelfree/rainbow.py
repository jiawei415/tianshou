import torch
import torch.nn.functional as F
import numpy as np
from typing import Any, Dict, Optional, Union, Callable


from tianshou.policy import BasePolicy, C51Policy, HyperC51Policy
from tianshou.policy.base import _nstep_return
from tianshou.utils.net.discrete import sample_noise, noisy_layer_noise, hyper_layer_noise
from tianshou.data import Batch, ReplayBuffer, to_torch_as, to_numpy

class RainbowPolicy(C51Policy):
    """Implementation of Rainbow DQN. arXiv:1710.02298.

    :param torch.nn.Module model: a model following the rules in
        :class:`~tianshou.policy.BasePolicy`. (s -> logits)
    :param torch.optim.Optimizer optim: a torch.optim for optimizing the model.
    :param float discount_factor: in [0, 1].
    :param int num_atoms: the number of atoms in the support set of the
        value distribution. Default to 51.
    :param float v_min: the value of the smallest atom in the support set.
        Default to -10.0.
    :param float v_max: the value of the largest atom in the support set.
        Default to 10.0.
    :param int estimation_step: the number of steps to look ahead. Default to 1.
    :param int target_update_freq: the target network update frequency (0 if
        you do not use the target network). Default to 0.
    :param bool reward_normalization: normalize the reward to Normal(0, 1).
        Default to False.

    .. seealso::

        Please refer to :class:`~tianshou.policy.C51Policy` for more detailed
        explanation.
    """

    def learn(self, batch: Batch, **kwargs: Any) -> Dict[str, float]:
        sample_noise(self.model)
        if self._target and sample_noise(self.model_old):
            self.model_old.train()  # so that NoisyLinear takes effect
        return super().learn(batch, **kwargs)


class HyperRainbowPolicy(HyperC51Policy):
    def __init__(
        self,
        model: torch.nn.Module,
        optim: torch.optim.Optimizer,
        discount_factor: float = 0.99,
        noise_std: int = 1,
        noise_dim: int = 0,
        num_atoms: int = 51,
        v_min: float = -10,
        v_max: float = 10,
        hyper_reg_coef: float = 0.1,
        estimation_step: int = 1,
        target_update_freq: int = 0,
        reward_normalization: bool = False,
        **kwargs: Any
    ) -> None:
        super(HyperRainbowPolicy, self).__init__(
            model, optim, discount_factor, num_atoms, v_min, v_max, hyper_reg_coef,
            estimation_step, target_update_freq, reward_normalization, **kwargs
        )
        self.noise_dim = noise_dim
        self.noise_std = noise_std

    def learn(self, batch: Batch, **kwargs: Any) -> Dict[str, float]:
        batch_size = batch['obs'].shape[0]
        noise = np.random.normal(0, 1, [batch_size, self.noise_dim]) * self.noise_std
        batch['obs'][:, :self.noise_dim] = noise
        batch['obs_next'][:, :self.noise_dim] = noise
        if self._target:
            self.model_old.train()
        return super().learn(batch, **kwargs)


class NewRainbowPolicy(C51Policy):
    def __init__(
        self,
        model: torch.nn.Module,
        optim: torch.optim.Optimizer,
        discount_factor: float = 0.99,
        num_atoms: int = 51,
        v_min: float = -10,
        v_max: float = 10,
        estimation_step: int = 1,
        target_update_freq: int = 100,
        reward_normalization: bool = False,
        noise_dim: int = 0,
        noise_std: float = 1.,
        hyper_reg_coef: float = 0.001,
<<<<<<< HEAD
        ensemble_num: int = 0,
        sample_per_step: bool = False,
=======
        estimation_step: int = 1,
        target_update_freq: int = 0,
        target_noise_std: float = 0.,
        sample_per_step: bool = True,
>>>>>>> 426c7c6d
        same_noise_update: bool = True,
        batch_noise: bool = True,
        **kwargs: Any
    ) -> None:
        super().__init__(
            model, optim, discount_factor=discount_factor, num_atoms=num_atoms, v_min=v_min, v_max=v_max,
            estimation_step=estimation_step, target_update_freq=target_update_freq, reward_normalization=reward_normalization,
        **kwargs)
        self.last_layer_inp_dim = model.basedmodel.output_dim
        self.v_out_dim = model.V.output_dim
        self.q_out_dim = model.Q.output_dim
        self.noise_dim = noise_dim
        self.noise_std = noise_std
        self.target_noise_std = target_noise_std
        self.hyper_reg_coef = hyper_reg_coef
        self.sample_per_step = sample_per_step
        self.same_noise_update = same_noise_update
        self.batch_noise = batch_noise
        self.ensemble_num = ensemble_num
        self.active_head_train = None
        self.active_head_test = None

    def _target_q(self, buffer: ReplayBuffer, indices: np.ndarray) -> torch.Tensor:
        if self.ensemble_num:
            return self.support.repeat(len(indices), self.ensemble_num, 1)
        return self.support.repeat(len(indices), 1)

    def compute_q_value(
        self, logits: torch.Tensor, mask: Optional[np.ndarray]
    ) -> torch.Tensor:
        logits = (logits * self.support).sum(-1)
        if mask is not None:
            # the masked q value should be smaller than logits.min()
            min_value = logits.min() - logits.max() - 1.0
            logits = logits + to_torch_as(1 - mask, logits) * min_value
        return logits

    def _target_dist(self, batch: Batch, noise: Dict[str, Any] = {}) -> torch.Tensor:
<<<<<<< HEAD
        main_noise  = noise if self.same_noise_update else self.sample_noise(batch['obs'].shape[0], reset=False)
        target_noise = noise if self.same_noise_update else self.sample_noise(batch['obs'].shape[0], reset=False)
        with torch.no_grad():
            a = self(batch, input="obs_next", noise=main_noise).act
            next_dist = self(batch, model="model_old", input="obs_next", noise=target_noise).logits
        support = self.support.view(1, -1, 1)
        target_support = batch.returns.clamp(self._v_min, self._v_max).unsqueeze(-2)
        if self.ensemble_num:
            a_one_hot = F.one_hot(torch.as_tensor(a, device=next_dist.device), self.max_action_num).to(torch.float32)
            next_dist = torch.einsum('bkat,bka->bkt', next_dist, a_one_hot)
            support = support.unsqueeze(1).repeat(1, self.ensemble_num, 1, 1)
        else:
            next_dist = next_dist[np.arange(len(a)), a, :]
=======
        main_model_noise  = noise if self.same_noise_update else self.reset_noise(batch['obs'].shape[0], reset=False)
        target_model_noise = noise if self.same_noise_update else self.reset_noise(batch['obs'].shape[0], reset=False)
        if self._target:
            a = self(batch, input="obs_next", is_collecting=False, noise=main_model_noise).act
            next_dist = self(batch, model="model_old", input="obs_next", is_collecting=False, noise=target_model_noise).logits
        else:
            next_b = self(batch, input="obs_next", is_collecting=False, noise=target_model_noise)
            a = next_b.act
            next_dist = next_b.logits
        next_dist = next_dist[np.arange(len(a)), a, :]
        if self.target_noise_std and self.noise_dim:
            update_noise = torch.cat([target_model_noise['Q']['hyper_noise'], target_model_noise['V']['hyper_noise']], dim=1)
            target_noise = torch.tensor(batch.target_noise)
            loss_noise = torch.sum(target_noise.mul(update_noise).to(next_dist.device), dim=1, keepdim=True)
            next_dist += loss_noise
        target_support = batch.returns.clamp(self._v_min, self._v_max)
>>>>>>> 426c7c6d
        # An amazing trick for calculating the projection gracefully.
        # ref: https://github.com/ShangtongZhang/DeepRL
        target_dist = (1 - (target_support - support).abs() /self.delta_z).clamp(0, 1) * next_dist.unsqueeze(-2)
        return target_dist.sum(-1)

    def forward(
        self,
        batch: Batch,
        state: Optional[Union[dict, Batch, np.ndarray]] = None,
        model: str = "model",
        input: str = "obs",
        noise: Dict[str, Any] = {},
        **kwargs: Any
    ) -> Batch:
        model = getattr(self, model)
        obs = batch[input]
        obs_ = obs.obs if hasattr(obs, "obs") else obs
        done = batch['done'][0] if len(batch['done'].shape) > 0 else True
        if self.ensemble_num:
            if not self.updating:
                if self.training:
                    if self.active_head_train is None or done:
                        self.active_head_train = np.random.randint(low=0, high=self.ensemble_num)
                    logits, h = model(obs_, state=state, active_head=self.active_head_train, info=batch.info)
                else:
                    if self.active_head_test is None or done:
                        self.active_head_test = np.random.randint(low=0, high=self.ensemble_num)
                    logits, h = model(obs_, state=state, active_head=self.active_head_test, info=batch.info)
            else:
                logits, h = model(obs_, state=state, active_head=None, info=batch.info)
        else:
            if not self.updating and self.sample_per_step:
                self.sample_noise(obs_.shape[0], reset=True)
            elif not self.updating and done:
                self.sample_noise(obs_.shape[0], reset=True)
            logits, h = model(obs_, state=state, info=batch.info, noise=noise)
        q = self.compute_q_value(logits, getattr(obs, "mask", None))
        if not hasattr(self, "max_action_num"):
            self.max_action_num = q.shape[-1]
        act = to_numpy(q.max(dim=-1)[1])
        return Batch(logits=logits, act=act, state=h)

    def learn(self, batch: Batch, **kwargs: Any) -> Dict[str, float]:
        if self._target and self._iter % self._freq == 0:
            self.sync_weight()
        if self.ensemble_num:
            target_dist = self._target_dist(batch)
            curr_dist = self(batch).logits
            act = batch.act
            act_one_hot = F.one_hot(torch.as_tensor(act, device=curr_dist.device), self.max_action_num).to(torch.float32)
            curr_dist = torch.einsum('bkat,ba->bkt', curr_dist, act_one_hot) # (None, ensemble_num, num_atoms)
            masks = to_torch_as(batch.ensemble_mask, curr_dist)
            cross_entropy = -(target_dist * torch.log(curr_dist + 1e-8)).sum(-1)
            cross_entropy *= masks
        else:
            batch_size = batch['obs'].shape[0] if self.batch_noise else 1
            noise = self.sample_noise(batch_size, reset=False)
            target_dist = self._target_dist(batch, noise)
            curr_dist = self(batch, noise=noise).logits
            act = batch.act
            curr_dist = curr_dist[np.arange(len(act)), act, :]
            cross_entropy = -(target_dist * torch.log(curr_dist + 1e-8)).sum(-1)
        weight = batch.pop("weight", 1.0)
        loss = (cross_entropy * weight).mean(0).sum()
        if self.hyper_reg_coef and self.noise_dim:
            reg_loss = self.model.Q.model.regularization(noise['Q']) + self.model.V.model.regularization(noise['V'])
            loss += reg_loss * (self.hyper_reg_coef / kwargs['sample_num'])
        batch.weight = cross_entropy.detach()  # prio-buffer
        self.optim.zero_grad()
        loss.backward()
        self.optim.step()
        self._iter += 1
        return {"loss": loss.item()}

    def sample_noise(self, batch_size: int = 1, reset: bool = True):
        if self.noise_dim:
            hyper_noise = hyper_layer_noise(batch_size, self.noise_dim * 2, self.noise_std)
            Q_noise, V_noise = hyper_noise.split([self.noise_dim, self.noise_dim], dim=1)
            noise = {'Q': {'hyper_noise': Q_noise}, 'V': {'hyper_noise': V_noise}}
        else:
            Q_eps_p, Q_eps_q = noisy_layer_noise(batch_size, self.last_layer_inp_dim, self.q_out_dim)
            V_eps_p, V_eps_q = noisy_layer_noise(batch_size, self.last_layer_inp_dim, self.v_out_dim)
            noise = {'Q': {'eps_p': Q_eps_p, 'eps_q': Q_eps_q}, 'V': {'eps_p': V_eps_p, 'eps_q': V_eps_q}}
        if reset:
            self.model.Q.model.reset_noise(noise['Q'])
            self.model.V.model.reset_noise(noise['V'])
        return noise

    @staticmethod
    def compute_nstep_return(
        batch: Batch,
        buffer: ReplayBuffer,
        indice: np.ndarray,
        target_q_fn: Callable[[ReplayBuffer, np.ndarray], torch.Tensor],
        gamma: float = 0.99,
        n_step: int = 1,
        rew_norm: bool = False,
    ) -> Batch:
        assert not rew_norm, \
            "Reward normalization in computing n-step returns is unsupported now."
        rew = buffer.rew
        bsz = len(indice)
        indices = [indice]
        for _ in range(n_step - 1):
            indices.append(buffer.next(indices[-1]))
        indices = np.stack(indices)
        # terminal indicates buffer indexes nstep after 'indice',
        # and are truncated at the end of each episode
        terminal = indices[-1]

        with torch.no_grad():
            target_q_torch = target_q_fn(buffer, terminal)
        if len(target_q_torch.shape) > 2:
            # Ziniu Li: return contains all target_q for ensembles
            end_flag = buffer.done.copy()
            end_flag[buffer.unfinished_index()] = True
            target_qs = []
            for k in range(target_q_torch.shape[1]):
                target_q = to_numpy(target_q_torch[:, k].reshape(bsz, -1))
                target_q = target_q * BasePolicy.value_mask(buffer, terminal).reshape(-1, 1)
                target_q = _nstep_return(rew, end_flag, target_q, indices, gamma, n_step)
                target_qs.append(target_q)
            target_qs = np.array(target_qs)   # (ensemble_num, None, num_atoms)
            target_qs = target_qs.transpose([1, 0, 2])  # (None, ensemble_num, num_atoms)
            batch.returns = to_torch_as(target_qs, target_q_torch)
        else:
            target_q = to_numpy(target_q_torch.reshape(bsz, -1))
            target_q = target_q * BasePolicy.value_mask(buffer, terminal).reshape(-1, 1)
            end_flag = buffer.done.copy()
            end_flag[buffer.unfinished_index()] = True
            target_q = _nstep_return(rew, end_flag, target_q, indices, gamma, n_step)
            batch.returns = to_torch_as(target_q, target_q_torch)
        if hasattr(batch, "weight"):  # prio buffer update
            batch.weight = to_torch_as(batch.weight, target_q_torch)
        return batch<|MERGE_RESOLUTION|>--- conflicted
+++ resolved
@@ -90,15 +90,9 @@
         noise_dim: int = 0,
         noise_std: float = 1.,
         hyper_reg_coef: float = 0.001,
-<<<<<<< HEAD
         ensemble_num: int = 0,
         sample_per_step: bool = False,
-=======
-        estimation_step: int = 1,
-        target_update_freq: int = 0,
         target_noise_std: float = 0.,
-        sample_per_step: bool = True,
->>>>>>> 426c7c6d
         same_noise_update: bool = True,
         batch_noise: bool = True,
         **kwargs: Any
@@ -137,12 +131,11 @@
         return logits
 
     def _target_dist(self, batch: Batch, noise: Dict[str, Any] = {}) -> torch.Tensor:
-<<<<<<< HEAD
-        main_noise  = noise if self.same_noise_update else self.sample_noise(batch['obs'].shape[0], reset=False)
-        target_noise = noise if self.same_noise_update else self.sample_noise(batch['obs'].shape[0], reset=False)
+        main_model_noise  = noise if self.same_noise_update else self.sample_noise(batch['obs'].shape[0], reset=False)
+        target_model_noise = noise if self.same_noise_update else self.sample_noise(batch['obs'].shape[0], reset=False)
         with torch.no_grad():
-            a = self(batch, input="obs_next", noise=main_noise).act
-            next_dist = self(batch, model="model_old", input="obs_next", noise=target_noise).logits
+            a = self(batch, input="obs_next", noise=main_model_noise).act
+            next_dist = self(batch, model="model_old", input="obs_next", noise=target_model_noise).logits
         support = self.support.view(1, -1, 1)
         target_support = batch.returns.clamp(self._v_min, self._v_max).unsqueeze(-2)
         if self.ensemble_num:
@@ -151,24 +144,11 @@
             support = support.unsqueeze(1).repeat(1, self.ensemble_num, 1, 1)
         else:
             next_dist = next_dist[np.arange(len(a)), a, :]
-=======
-        main_model_noise  = noise if self.same_noise_update else self.reset_noise(batch['obs'].shape[0], reset=False)
-        target_model_noise = noise if self.same_noise_update else self.reset_noise(batch['obs'].shape[0], reset=False)
-        if self._target:
-            a = self(batch, input="obs_next", is_collecting=False, noise=main_model_noise).act
-            next_dist = self(batch, model="model_old", input="obs_next", is_collecting=False, noise=target_model_noise).logits
-        else:
-            next_b = self(batch, input="obs_next", is_collecting=False, noise=target_model_noise)
-            a = next_b.act
-            next_dist = next_b.logits
-        next_dist = next_dist[np.arange(len(a)), a, :]
-        if self.target_noise_std and self.noise_dim:
-            update_noise = torch.cat([target_model_noise['Q']['hyper_noise'], target_model_noise['V']['hyper_noise']], dim=1)
-            target_noise = torch.tensor(batch.target_noise)
-            loss_noise = torch.sum(target_noise.mul(update_noise).to(next_dist.device), dim=1, keepdim=True)
-            next_dist += loss_noise
-        target_support = batch.returns.clamp(self._v_min, self._v_max)
->>>>>>> 426c7c6d
+            if self.target_noise_std and self.noise_dim:
+                update_noise = torch.cat([target_model_noise['Q']['hyper_noise'], target_model_noise['V']['hyper_noise']], dim=1)
+                target_noise = torch.tensor(batch.target_noise)
+                loss_noise = torch.sum(target_noise.mul(update_noise).to(next_dist.device), dim=1, keepdim=True)
+                next_dist += loss_noise
         # An amazing trick for calculating the projection gracefully.
         # ref: https://github.com/ShangtongZhang/DeepRL
         target_dist = (1 - (target_support - support).abs() /self.delta_z).clamp(0, 1) * next_dist.unsqueeze(-2)
