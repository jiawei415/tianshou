--- conflicted
+++ resolved
@@ -5,10 +5,6 @@
 import Pyro4
 import time
 import os
-<<<<<<< HEAD
-import cPickle
-
-=======
 import utils
 from time import gmtime, strftime
 
@@ -19,7 +15,6 @@
 else:
     import _pickle as cPickle
 
->>>>>>> 5849776c
 class Data(object):
     def __init__(self):
         self.boards = []
@@ -29,10 +24,6 @@
     def reset(self):
         self.__init__()
 
-<<<<<<< HEAD
-
-=======
->>>>>>> 5849776c
 if __name__ == '__main__':
     """
     Starting two different players which load network weights to evaluate the winning ratio.
@@ -40,22 +31,6 @@
     """
     # TODO : we should set the network path in a more configurable way.
     parser = argparse.ArgumentParser()
-<<<<<<< HEAD
-    parser.add_argument("--result_path", type=str, default="./data/")
-    parser.add_argument("--black_weight_path", type=str, default=None)
-    parser.add_argument("--white_weight_path", type=str, default=None)
-    parser.add_argument("--id", type=int, default=0)
-    args = parser.parse_args()
-
-    if not os.path.exists(args.result_path):
-        os.mkdir(args.result_path)
-    # black_weight_path = "./checkpoints"
-    # white_weight_path = "./checkpoints_origin"
-    if args.black_weight_path is not None and (not os.path.exists(args.black_weight_path)):
-        raise ValueError("Can't not find the network weights for black player.")
-    if args.white_weight_path is not None and (not os.path.exists(args.white_weight_path)):
-        raise ValueError("Can't not find the network weights for white player.")
-=======
     parser.add_argument("--data_path", type=str, default="./data/")
     parser.add_argument("--black_weight_path", type=str, default=None)
     parser.add_argument("--white_weight_path", type=str, default=None)
@@ -72,46 +47,12 @@
         raise ValueError("Can't find the network weights for black player.")
     if args.white_weight_path is not None and (not os.path.exists(args.white_weight_path)):
         raise ValueError("Can't find the network weights for white player.")
->>>>>>> 5849776c
 
     # kill the old server
     # kill_old_server = subprocess.Popen(['killall', 'pyro4-ns'])
     # print "kill the old pyro4 name server, the return code is : " + str(kill_old_server.wait())
     # time.sleep(1)
 
-<<<<<<< HEAD
-    # start a name server to find the remote object
-    # start_new_server = subprocess.Popen(['pyro4-ns', '&'])
-    # print "Start Name Sever : " + str(start_new_server.pid)  # + str(start_new_server.wait())
-    # time.sleep(1)
-
-    # start a name server if no name server exists
-    if len(os.popen('ps aux | grep pyro4-ns | grep -v grep').readlines()) == 0:
-        start_new_server = subprocess.Popen(['pyro4-ns', '&'])
-        print "Start Name Sever : " + str(start_new_server.pid)  # + str(start_new_server.wait())
-        time.sleep(1)
-
-    # start two different player with different network weights.
-    black_role_name = 'black' + str(args.id)
-    white_role_name = 'white' + str(args.id)
-
-    agent_v0 = subprocess.Popen(
-        ['python', '-u', 'player.py', '--role=' + black_role_name, '--checkpoint_path=' + str(args.black_weight_path)],
-        stdin=subprocess.PIPE, stdout=subprocess.PIPE, stderr=subprocess.STDOUT)
-
-    agent_v1 = subprocess.Popen(
-        ['python', '-u', 'player.py', '--role=' + white_role_name, '--checkpoint_path=' + str(args.white_weight_path)],
-        stdin=subprocess.PIPE, stdout=subprocess.PIPE, stderr=subprocess.STDOUT)
-
-    server_list = ""
-    while (black_role_name not in server_list) or (white_role_name not in server_list):
-        server_list = subprocess.check_output(['pyro4-nsc', 'list'])
-        print "Waiting for the server start..."
-        time.sleep(1)
-    print server_list
-    print "Start black player at : " + str(agent_v0.pid)
-    print "Start white player at : " + str(agent_v1.pid)
-=======
     # start a name server if no name server exists
     if len(os.popen('ps aux | grep pyro4-ns | grep -v grep').readlines()) == 0:
         start_new_server = subprocess.Popen(['pyro4-ns', '&'])
@@ -174,7 +115,6 @@
     print(server_list)
     print("Start black player at : " + str(black_player.pid))
     print("Start white player at : " + str(white_player.pid))
->>>>>>> 5849776c
 
     data = Data()
     player = [None] * 2
@@ -186,15 +126,6 @@
 
     pattern = "[A-Z]{1}[0-9]{1}"
     space = re.compile("\s+")
-<<<<<<< HEAD
-    size = 9
-    show = ['.', 'X', 'O']
-
-    evaluate_rounds = 1
-    game_num = 0
-    try:
-        while True:
-=======
     size = {"go":9, "reversi":8}
     show = ['.', 'X', 'O']
 
@@ -203,25 +134,11 @@
     try:
         #while True:
         while game_num < evaluate_rounds:
->>>>>>> 5849776c
             start_time = time.time()
             num = 0
             pass_flag = [False, False]
             print("Start game {}".format(game_num))
             # end the game if both palyer chose to pass, or play too much turns
-<<<<<<< HEAD
-            while not (pass_flag[0] and pass_flag[1]) and num < size ** 2 * 2:
-                turn = num % 2
-                board = player[turn].run_cmd(str(num) + ' show_board')
-                board = eval(board[board.index('['):board.index(']') + 1])
-                for i in range(size):
-                    for j in range(size):
-                        print show[board[i * size + j]] + " ",
-                    print "\n",
-                data.boards.append(board)
-                move = player[turn].run_cmd(str(num) + ' genmove ' + color[turn] + '\n')
-                print role[turn] + " : " + str(move),
-=======
             while not (pass_flag[0] and pass_flag[1]) and num < size[args.game] ** 2 * 2:
                 turn = num % 2
                 board = player[turn].run_cmd(str(num) + ' show_board')
@@ -234,7 +151,6 @@
                 start_time = time.time()
                 move = player[turn].run_cmd(str(num) + ' genmove ' + color[turn])[:-1]
                 print("\n" + role[turn] + " : " + str(move)),
->>>>>>> 5849776c
                 num += 1
                 match = re.search(pattern, move)
                 if match is not None:
@@ -252,38 +168,6 @@
                 prob = prob.replace('],', ']')
                 prob = eval(prob)
                 data.probs.append(prob)
-<<<<<<< HEAD
-            score = player[turn].run_cmd(str(num) + ' get_score')
-            print "Finished : ", score.split(" ")[1]
-            # TODO: generalize the player
-            if eval(score.split(" ")[1]) > 0:
-                data.winner = 1
-            if eval(score.split(" ")[1]) < 0:
-                data.winner = -1
-            player[0].run_cmd(str(num) + ' clear_board')
-            player[1].run_cmd(str(num) + ' clear_board')
-            file_list = os.listdir(args.result_path)
-            if not file_list:
-                data_num = 0
-            else:
-                file_list.sort(key=lambda file: os.path.getmtime(args.result_path + file) if not os.path.isdir(
-                    args.result_path + file) else 0)
-                data_num = eval(file_list[-1][:-4]) + 1
-            with open("./data/" + str(data_num) + ".pkl", "wb") as file:
-                picklestring = cPickle.dump(data, file)
-            data.reset()
-            game_num += 1
-
-    except Exception as e:
-        print(e)
-        subprocess.call(["kill", "-9", str(agent_v0.pid)])
-        subprocess.call(["kill", "-9", str(agent_v1.pid)])
-        print "Kill all player, finish all game."
-
-    subprocess.call(["kill", "-9", str(agent_v0.pid)])
-    subprocess.call(["kill", "-9", str(agent_v1.pid)])
-    print "Kill all player, finish all game."
-=======
             score = player[0].run_cmd(str(num) + ' get_score')
             print("Finished : {}".format(score.split(" ")[1]))
             if eval(score.split(" ")[1]) > 0:
@@ -306,5 +190,4 @@
 
     subprocess.call(["kill", "-9", str(black_player.pid)])
     subprocess.call(["kill", "-9", str(white_player.pid)])
-    print("Kill all player, finish all game.")
->>>>>>> 5849776c
+    print("Kill all player, finish all game.")