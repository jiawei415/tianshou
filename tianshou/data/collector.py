import time
import warnings
from typing import Any, Callable, Dict, List, Optional, Union

import gym
import numpy as np
import torch

from tianshou.data import (
    Batch,
    CachedReplayBuffer,
    ReplayBuffer,
    ReplayBufferManager,
    VectorReplayBuffer,
    to_numpy,
)
from tianshou.data.batch import _alloc_by_keys_diff
from tianshou.env import BaseVectorEnv, DummyVectorEnv
from tianshou.policy import BasePolicy


class Collector(object):
    """Collector enables the policy to interact with different types of envs with \
    exact number of steps or episodes.

    :param policy: an instance of the :class:`~tianshou.policy.BasePolicy` class.
    :param env: a ``gym.Env`` environment or an instance of the
        :class:`~tianshou.env.BaseVectorEnv` class.
    :param buffer: an instance of the :class:`~tianshou.data.ReplayBuffer` class.
        If set to None, it will not store the data. Default to None.
    :param function preprocess_fn: a function called before the data has been added to
        the buffer, see issue #42 and :ref:`preprocess_fn`. Default to None.
    :param bool exploration_noise: determine whether the action needs to be modified
        with corresponding policy's exploration noise. If so, "policy.
        exploration_noise(act, batch)" will be called automatically to add the
        exploration noise into action. Default to False.

    The "preprocess_fn" is a function called before the data has been added to the
    buffer with batch format. It will receive only "obs" and "env_id" when the
    collector resets the environment, and will receive six keys "obs_next", "rew",
    "done", "info", "policy" and "env_id" in a normal env step. It returns either a
    dict or a :class:`~tianshou.data.Batch` with the modified keys and values. Examples
    are in "test/base/test_collector.py".

    .. note::

        Please make sure the given environment has a time limitation if using n_episode
        collect option.
    """

    def __init__(
        self,
        policy: BasePolicy,
        env: Union[gym.Env, BaseVectorEnv],
        buffer: Optional[ReplayBuffer] = None,
        preprocess_fn: Optional[Callable[..., Batch]] = None,
        exploration_noise: bool = False,
<<<<<<< HEAD
        ensemble_num: int = 0,
=======
        target_noise_dim: int = 0,
        target_noise_std: float = 1.0,
>>>>>>> 426c7c6d
    ) -> None:
        super().__init__()
        if isinstance(env, gym.Env) and not hasattr(env, "__len__"):
            warnings.warn("Single environment detected, wrap to DummyVectorEnv.")
            env = DummyVectorEnv([lambda: env])
        self.target_noise_dim = target_noise_dim
        self.target_noise_std = target_noise_std
        self.env = env
        self.env_num = len(env)
        self.exploration_noise = exploration_noise
        self._assign_buffer(buffer)
        self.policy = policy
        self.preprocess_fn = preprocess_fn
        self._action_space = env.action_space
        self._ensemble_num = ensemble_num
        # avoid creating attribute outside __init__
        self.reset()

    def _unit_sphere_noise(self):
        noise = np.random.normal(0, 1, [self.env_num, self.target_noise_dim]) * self.target_noise_std
        noise /= np.sum(np.sqrt((noise**2)), axis=1, keepdims=True)
        return noise

    def _assign_buffer(self, buffer: Optional[ReplayBuffer]) -> None:
        """Check if the buffer matches the constraint."""
        if buffer is None:
            buffer = VectorReplayBuffer(self.env_num, self.env_num)
        elif isinstance(buffer, ReplayBufferManager):
            assert buffer.buffer_num >= self.env_num
            if isinstance(buffer, CachedReplayBuffer):
                assert buffer.cached_buffer_num >= self.env_num
        else:  # ReplayBuffer or PrioritizedReplayBuffer
            assert buffer.maxsize > 0
            if self.env_num > 1:
                if type(buffer) == ReplayBuffer:
                    buffer_type = "ReplayBuffer"
                    vector_type = "VectorReplayBuffer"
                else:
                    buffer_type = "PrioritizedReplayBuffer"
                    vector_type = "PrioritizedVectorReplayBuffer"
                raise TypeError(
                    f"Cannot use {buffer_type}(size={buffer.maxsize}, ...) to collect "
                    f"{self.env_num} envs,\n\tplease use {vector_type}(total_size="
                    f"{buffer.maxsize}, buffer_num={self.env_num}, ...) instead."
                )
        self.buffer = buffer

    def _gen_ensemble_mask(self):
        return np.random.binomial(1, 0.5, size=(self.env_num, self._ensemble_num))

    def reset(self) -> None:
        """Reset all related variables in the collector."""
        # use empty Batch for "state" so that self.data supports slicing
        # convert empty Batch to None when passing data to policy
        self.data = Batch(
<<<<<<< HEAD
            obs={}, act={}, rew={}, done={}, obs_next={}, info={}, policy={}, ensemble_mask={}
=======
            obs={}, act={}, rew={}, done={}, obs_next={}, info={}, policy={}, target_noise={}
>>>>>>> 426c7c6d
        )
        self.reset_env()
        self.reset_buffer()
        self.reset_stat()
    def reset_stat(self) -> None:
        """Reset the statistic variables."""
        self.collect_step, self.collect_episode, self.collect_time = 0, 0, 0.0

    def reset_buffer(self, keep_statistics: bool = False) -> None:
        """Reset the data buffer."""
        self.buffer.reset(keep_statistics=keep_statistics)

    def reset_env(self) -> None:
        """Reset all of the environments."""
        obs = self.env.reset()
        if self.preprocess_fn:
            obs = self.preprocess_fn(obs=obs,
                                     env_id=np.arange(self.env_num)).get("obs", obs)
        self.data.obs = obs
<<<<<<< HEAD
        if self._ensemble_num:
            self.data.ensemble_mask = self._gen_ensemble_mask()
=======
        if self.target_noise_std and self.target_noise_dim:
            self.data.target_noise = self._unit_sphere_noise()
>>>>>>> 426c7c6d

    def _reset_state(self, id: Union[int, List[int]]) -> None:
        """Reset the hidden state: self.data.state[id]."""
        if hasattr(self.data.policy, "hidden_state"):
            state = self.data.policy.hidden_state  # it is a reference
            if isinstance(state, torch.Tensor):
                state[id].zero_()
            elif isinstance(state, np.ndarray):
                state[id] = None if state.dtype == object else 0
            elif isinstance(state, Batch):
                state.empty_(id)

    def collect(
        self,
        n_step: Optional[int] = None,
        n_episode: Optional[int] = None,
        random: bool = False,
        render: Optional[float] = None,
        no_grad: bool = True,
    ) -> Dict[str, Any]:
        """Collect a specified number of step or episode.

        To ensure unbiased sampling result with n_episode option, this function will
        first collect ``n_episode - env_num`` episodes, then for the last ``env_num``
        episodes, they will be collected evenly from each env.

        :param int n_step: how many steps you want to collect.
        :param int n_episode: how many episodes you want to collect.
        :param bool random: whether to use random policy for collecting data. Default
            to False.
        :param float render: the sleep time between rendering consecutive frames.
            Default to None (no rendering).
        :param bool no_grad: whether to retain gradient in policy.forward(). Default to
            True (no gradient retaining).

        .. note::

            One and only one collection number specification is permitted, either
            ``n_step`` or ``n_episode``.

        :return: A dict including the following keys

            * ``n/ep`` collected number of episodes.
            * ``n/st`` collected number of steps.
            * ``rews`` array of episode reward over collected episodes.
            * ``lens`` array of episode length over collected episodes.
            * ``idxs`` array of episode start index in buffer over collected episodes.
            * ``rew`` mean of episodic rewards.
            * ``len`` mean of episodic lengths.
            * ``rew_std`` standard error of episodic rewards.
            * ``len_std`` standard error of episodic lengths.
        """
        assert not self.env.is_async, "Please use AsyncCollector if using async venv."
        if n_step is not None:
            assert n_episode is None, (
                f"Only one of n_step or n_episode is allowed in Collector."
                f"collect, got n_step={n_step}, n_episode={n_episode}."
            )
            assert n_step > 0
            if not n_step % self.env_num == 0:
                warnings.warn(
                    f"n_step={n_step} is not a multiple of #env ({self.env_num}), "
                    "which may cause extra transitions collected into the buffer."
                )
            ready_env_ids = np.arange(self.env_num)
        elif n_episode is not None:
            assert n_episode > 0
            ready_env_ids = np.arange(min(self.env_num, n_episode))
            self.data = self.data[:min(self.env_num, n_episode)]
        else:
            raise TypeError(
                "Please specify at least one (either n_step or n_episode) "
                "in AsyncCollector.collect()."
            )

        start_time = time.time()

        step_count = 0
        episode_count = 0
        episode_rews = []
        episode_lens = []
        episode_start_indices = []

        while True:
            assert len(self.data) == len(ready_env_ids)
            # restore the state: if the last state is None, it won't store
            last_state = self.data.policy.pop("hidden_state", None)

            # get the next action
            if random:
                self.data.update(
                    act=[self._action_space[i].sample() for i in ready_env_ids]
                )
            else:
                if no_grad:
                    with torch.no_grad():  # faster than retain_grad version
                        # self.data.obs will be used by agent to get result
                        result = self.policy(self.data, last_state)
                else:
                    result = self.policy(self.data, last_state)
                # update state / act / policy into self.data
                policy = result.get("policy", Batch())
                assert isinstance(policy, Batch)
                state = result.get("state", None)
                if state is not None:
                    policy.hidden_state = state  # save state into buffer
                act = to_numpy(result.act)
                if self.exploration_noise:
                    act = self.policy.exploration_noise(act, self.data)
                self.data.update(policy=policy, act=act)

            # get bounded and remapped actions first (not saved into buffer)
            action_remap = self.policy.map_action(self.data.act)
            # step in env
            result = self.env.step(action_remap, ready_env_ids)  # type: ignore
            obs_next, rew, done, info = result

            self.data.update(obs_next=obs_next, rew=rew, done=done, info=info)
<<<<<<< HEAD
            if self._ensemble_num:
                self.data.update(ensemble_mask=self._gen_ensemble_mask())
=======
            if self.target_noise_std and self.target_noise_dim:
                target_noise = self._unit_sphere_noise()
                self.data.update(target_noise=target_noise)
>>>>>>> 426c7c6d
            if self.preprocess_fn:
                self.data.update(
                    self.preprocess_fn(
                        obs_next=self.data.obs_next,
                        rew=self.data.rew,
                        done=self.data.done,
                        info=self.data.info,
                        policy=self.data.policy,
                        env_id=ready_env_ids,
                    )
                )

            if render:
                self.env.render()
                if render > 0 and not np.isclose(render, 0):
                    time.sleep(render)

            # add data into the buffer
            ptr, ep_rew, ep_len, ep_idx = self.buffer.add(
                self.data, buffer_ids=ready_env_ids
            )

            # collect statistics
            step_count += len(ready_env_ids)

            if np.any(done):
                env_ind_local = np.where(done)[0]
                env_ind_global = ready_env_ids[env_ind_local]
                episode_count += len(env_ind_local)
                episode_lens.append(ep_len[env_ind_local])
                episode_rews.append(ep_rew[env_ind_local])
                episode_start_indices.append(ep_idx[env_ind_local])
                # now we copy obs_next to obs, but since there might be
                # finished episodes, we have to reset finished envs first.
                obs_reset = self.env.reset(env_ind_global)
                if self.preprocess_fn:
                    obs_reset = self.preprocess_fn(
                        obs=obs_reset, env_id=env_ind_global
                    ).get("obs", obs_reset)
                self.data.obs_next[env_ind_local] = obs_reset
                for i in env_ind_local:
                    self._reset_state(i)

                # remove surplus env id from ready_env_ids
                # to avoid bias in selecting environments
                if n_episode:
                    surplus_env_num = len(ready_env_ids) - (n_episode - episode_count)
                    if surplus_env_num > 0:
                        mask = np.ones_like(ready_env_ids, dtype=bool)
                        mask[env_ind_local[:surplus_env_num]] = False
                        ready_env_ids = ready_env_ids[mask]
                        self.data = self.data[mask]

            self.data.obs = self.data.obs_next

            if (n_step and step_count >= n_step) or \
                    (n_episode and episode_count >= n_episode):
                break

        # generate statistics
        self.collect_step += step_count
        self.collect_episode += episode_count
        self.collect_time += max(time.time() - start_time, 1e-9)

        if n_episode:
            self.data = Batch(
                obs={}, act={}, rew={}, done={}, obs_next={}, info={}, policy={}
            )
            self.reset_env()

        if episode_count > 0:
            rews, lens, idxs = list(
                map(
                    np.concatenate,
                    [episode_rews, episode_lens, episode_start_indices]
                )
            )
            rew_mean, rew_std = rews.mean(), rews.std()
            len_mean, len_std = lens.mean(), lens.std()
        else:
            rews, lens, idxs = np.array([]), np.array([], int), np.array([], int)
            rew_mean = rew_std = len_mean = len_std = 0

        return {
            "n/ep": episode_count,
            "n/st": step_count,
            "rews": rews,
            "lens": lens,
            "idxs": idxs,
            "rew": rew_mean,
            "len": len_mean,
            "rew_std": rew_std,
            "len_std": len_std,
        }


class AsyncCollector(Collector):
    """Async Collector handles async vector environment.

    The arguments are exactly the same as :class:`~tianshou.data.Collector`, please
    refer to :class:`~tianshou.data.Collector` for more detailed explanation.
    """

    def __init__(
        self,
        policy: BasePolicy,
        env: BaseVectorEnv,
        buffer: Optional[ReplayBuffer] = None,
        preprocess_fn: Optional[Callable[..., Batch]] = None,
        exploration_noise: bool = False,
    ) -> None:
        # assert env.is_async
        super().__init__(policy, env, buffer, preprocess_fn, exploration_noise)

    def reset_env(self) -> None:
        super().reset_env()
        self._ready_env_ids = np.arange(self.env_num)

    def collect(
        self,
        n_step: Optional[int] = None,
        n_episode: Optional[int] = None,
        random: bool = False,
        render: Optional[float] = None,
        no_grad: bool = True,
    ) -> Dict[str, Any]:
        """Collect a specified number of step or episode with async env setting.

        This function doesn't collect exactly n_step or n_episode number of
        transitions. Instead, in order to support async setting, it may collect more
        than given n_step or n_episode transitions and save into buffer.

        :param int n_step: how many steps you want to collect.
        :param int n_episode: how many episodes you want to collect.
        :param bool random: whether to use random policy for collecting data. Default
            to False.
        :param float render: the sleep time between rendering consecutive frames.
            Default to None (no rendering).
        :param bool no_grad: whether to retain gradient in policy.forward(). Default to
            True (no gradient retaining).

        .. note::

            One and only one collection number specification is permitted, either
            ``n_step`` or ``n_episode``.

        :return: A dict including the following keys

            * ``n/ep`` collected number of episodes.
            * ``n/st`` collected number of steps.
            * ``rews`` array of episode reward over collected episodes.
            * ``lens`` array of episode length over collected episodes.
            * ``idxs`` array of episode start index in buffer over collected episodes.
            * ``rew`` mean of episodic rewards.
            * ``len`` mean of episodic lengths.
            * ``rew_std`` standard error of episodic rewards.
            * ``len_std`` standard error of episodic lengths.
        """
        # collect at least n_step or n_episode
        if n_step is not None:
            assert n_episode is None, (
                "Only one of n_step or n_episode is allowed in Collector."
                f"collect, got n_step={n_step}, n_episode={n_episode}."
            )
            assert n_step > 0
        elif n_episode is not None:
            assert n_episode > 0
        else:
            raise TypeError(
                "Please specify at least one (either n_step or n_episode) "
                "in AsyncCollector.collect()."
            )
        warnings.warn("Using async setting may collect extra transitions into buffer.")

        ready_env_ids = self._ready_env_ids

        start_time = time.time()

        step_count = 0
        episode_count = 0
        episode_rews = []
        episode_lens = []
        episode_start_indices = []

        while True:
            whole_data = self.data
            self.data = self.data[ready_env_ids]
            assert len(whole_data) == self.env_num  # major difference
            # restore the state: if the last state is None, it won't store
            last_state = self.data.policy.pop("hidden_state", None)

            # get the next action
            if random:
                self.data.update(
                    act=[self._action_space[i].sample() for i in ready_env_ids]
                )
            else:
                if no_grad:
                    with torch.no_grad():  # faster than retain_grad version
                        # self.data.obs will be used by agent to get result
                        result = self.policy(self.data, last_state)
                else:
                    result = self.policy(self.data, last_state)
                # update state / act / policy into self.data
                policy = result.get("policy", Batch())
                assert isinstance(policy, Batch)
                state = result.get("state", None)
                if state is not None:
                    policy.hidden_state = state  # save state into buffer
                act = to_numpy(result.act)
                if self.exploration_noise:
                    act = self.policy.exploration_noise(act, self.data)
                self.data.update(policy=policy, act=act)

            # save act/policy before env.step
            try:
                whole_data.act[ready_env_ids] = self.data.act
                whole_data.policy[ready_env_ids] = self.data.policy
            except ValueError:
                _alloc_by_keys_diff(whole_data, self.data, self.env_num, False)
                whole_data[ready_env_ids] = self.data  # lots of overhead

            # get bounded and remapped actions first (not saved into buffer)
            action_remap = self.policy.map_action(self.data.act)
            # step in env
            result = self.env.step(action_remap, ready_env_ids)  # type: ignore
            obs_next, rew, done, info = result

            # change self.data here because ready_env_ids has changed
            try:
                ready_env_ids = info["env_id"]
            except Exception:
                ready_env_ids = np.array([i["env_id"] for i in info])
            self.data = whole_data[ready_env_ids]

            self.data.update(obs_next=obs_next, rew=rew, done=done, info=info)
            if self.preprocess_fn:
                self.data.update(
                    self.preprocess_fn(
                        obs_next=self.data.obs_next,
                        rew=self.data.rew,
                        done=self.data.done,
                        info=self.data.info,
                        env_id=ready_env_ids,
                    )
                )

            if render:
                self.env.render()
                if render > 0 and not np.isclose(render, 0):
                    time.sleep(render)

            # add data into the buffer
            ptr, ep_rew, ep_len, ep_idx = self.buffer.add(
                self.data, buffer_ids=ready_env_ids
            )

            # collect statistics
            step_count += len(ready_env_ids)

            if np.any(done):
                env_ind_local = np.where(done)[0]
                env_ind_global = ready_env_ids[env_ind_local]
                episode_count += len(env_ind_local)
                episode_lens.append(ep_len[env_ind_local])
                episode_rews.append(ep_rew[env_ind_local])
                episode_start_indices.append(ep_idx[env_ind_local])
                # now we copy obs_next to obs, but since there might be
                # finished episodes, we have to reset finished envs first.
                obs_reset = self.env.reset(env_ind_global)
                if self.preprocess_fn:
                    obs_reset = self.preprocess_fn(
                        obs=obs_reset, env_id=env_ind_global
                    ).get("obs", obs_reset)
                self.data.obs_next[env_ind_local] = obs_reset
                for i in env_ind_local:
                    self._reset_state(i)

            try:
                whole_data.obs[ready_env_ids] = self.data.obs_next
                whole_data.rew[ready_env_ids] = self.data.rew
                whole_data.done[ready_env_ids] = self.data.done
                whole_data.info[ready_env_ids] = self.data.info
            except ValueError:
                _alloc_by_keys_diff(whole_data, self.data, self.env_num, False)
                self.data.obs = self.data.obs_next
                whole_data[ready_env_ids] = self.data  # lots of overhead
            self.data = whole_data

            if (n_step and step_count >= n_step) or \
                    (n_episode and episode_count >= n_episode):
                break

        self._ready_env_ids = ready_env_ids

        # generate statistics
        self.collect_step += step_count
        self.collect_episode += episode_count
        self.collect_time += max(time.time() - start_time, 1e-9)

        if episode_count > 0:
            rews, lens, idxs = list(
                map(
                    np.concatenate,
                    [episode_rews, episode_lens, episode_start_indices]
                )
            )
            rew_mean, rew_std = rews.mean(), rews.std()
            len_mean, len_std = lens.mean(), lens.std()
        else:
            rews, lens, idxs = np.array([]), np.array([], int), np.array([], int)
            rew_mean = rew_std = len_mean = len_std = 0

        return {
            "n/ep": episode_count,
            "n/st": step_count,
            "rews": rews,
            "lens": lens,
            "idxs": idxs,
            "rew": rew_mean,
            "len": len_mean,
            "rew_std": rew_std,
            "len_std": len_std,
        }<|MERGE_RESOLUTION|>--- conflicted
+++ resolved
@@ -55,12 +55,9 @@
         buffer: Optional[ReplayBuffer] = None,
         preprocess_fn: Optional[Callable[..., Batch]] = None,
         exploration_noise: bool = False,
-<<<<<<< HEAD
         ensemble_num: int = 0,
-=======
         target_noise_dim: int = 0,
         target_noise_std: float = 1.0,
->>>>>>> 426c7c6d
     ) -> None:
         super().__init__()
         if isinstance(env, gym.Env) and not hasattr(env, "__len__"):
@@ -116,11 +113,7 @@
         # use empty Batch for "state" so that self.data supports slicing
         # convert empty Batch to None when passing data to policy
         self.data = Batch(
-<<<<<<< HEAD
-            obs={}, act={}, rew={}, done={}, obs_next={}, info={}, policy={}, ensemble_mask={}
-=======
-            obs={}, act={}, rew={}, done={}, obs_next={}, info={}, policy={}, target_noise={}
->>>>>>> 426c7c6d
+            obs={}, act={}, rew={}, done={}, obs_next={}, info={}, policy={}, target_noise={}, ensemble_mask={}
         )
         self.reset_env()
         self.reset_buffer()
@@ -140,13 +133,10 @@
             obs = self.preprocess_fn(obs=obs,
                                      env_id=np.arange(self.env_num)).get("obs", obs)
         self.data.obs = obs
-<<<<<<< HEAD
         if self._ensemble_num:
             self.data.ensemble_mask = self._gen_ensemble_mask()
-=======
         if self.target_noise_std and self.target_noise_dim:
             self.data.target_noise = self._unit_sphere_noise()
->>>>>>> 426c7c6d
 
     def _reset_state(self, id: Union[int, List[int]]) -> None:
         """Reset the hidden state: self.data.state[id]."""
@@ -265,14 +255,10 @@
             obs_next, rew, done, info = result
 
             self.data.update(obs_next=obs_next, rew=rew, done=done, info=info)
-<<<<<<< HEAD
             if self._ensemble_num:
                 self.data.update(ensemble_mask=self._gen_ensemble_mask())
-=======
             if self.target_noise_std and self.target_noise_dim:
-                target_noise = self._unit_sphere_noise()
-                self.data.update(target_noise=target_noise)
->>>>>>> 426c7c6d
+                self.data.update(target_noise=self._unit_sphere_noise())
             if self.preprocess_fn:
                 self.data.update(
                     self.preprocess_fn(
